--- conflicted
+++ resolved
@@ -1,4 +1,5 @@
-<<<<<<< HEAD
+// Deutsch
+
 export default {
     // main.ts
     "Open as kanban board": "Öffne als Kanban-Board",
@@ -143,9 +144,5 @@
     "Archive list": "Archiviere List",
     "Delete list": "Lösche Liste",
   };
-  
-=======
-// Deutsch
 
-export default {};
->>>>>>> cb155c3c
+export default {};